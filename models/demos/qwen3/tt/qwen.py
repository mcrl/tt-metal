--- conflicted
+++ resolved
@@ -182,33 +182,14 @@
         # pos_embs_cos = self.position_embeddings_tt[0][start_pos : start_pos + sequence_length]
         # pos_embs_sin = self.position_embeddings_tt[1][start_pos : start_pos + sequence_length]
 
-        pos_embs_cos = self.position_embeddings_tt_v2[0][start_pos : start_pos + sequence_length]
-        pos_embs_sin = self.position_embeddings_tt_v2[1][start_pos : start_pos + sequence_length]
-
-<<<<<<< HEAD
-        start_timer("input-transfer", device=self.mesh_device)
-        cos_tt = ttnn.from_torch(
-            pos_embs_cos,
-            dtype=ttnn.bfloat16,
-            layout=ttnn.TILE_LAYOUT,
-            device=self.mesh_device,
-            memory_config=ttnn.DRAM_MEMORY_CONFIG,
-            mesh_mapper=ttnn.ReplicateTensorToMesh(self.mesh_device),
-        )
-        sin_tt = ttnn.from_torch(
-            pos_embs_sin,
-            dtype=ttnn.bfloat16,
-            layout=ttnn.TILE_LAYOUT,
-            device=self.mesh_device,
-            memory_config=ttnn.DRAM_MEMORY_CONFIG,
-            mesh_mapper=ttnn.ReplicateTensorToMesh(self.mesh_device),
-        )
-=======
+        pos_embs_cos = self.position_embeddings_tt_v2[0][start_pos: start_pos + sequence_length]
+        pos_embs_sin = self.position_embeddings_tt_v2[1][start_pos: start_pos + sequence_length]
+
         with Profiler().trace_with_timer("input-transfer", level=3, args={"class": "Qwen3MoeModel"}):
             cos_tt = ttnn.from_torch(
                 pos_embs_cos,
                 dtype=ttnn.bfloat16,
-                layout=ttnn.ROW_MAJOR_LAYOUT,
+                layout=ttnn.TILE_LAYOUT,
                 device=self.mesh_device,
                 memory_config=ttnn.DRAM_MEMORY_CONFIG,
                 mesh_mapper=ttnn.ReplicateTensorToMesh(self.mesh_device),
@@ -216,12 +197,11 @@
             sin_tt = ttnn.from_torch(
                 pos_embs_sin,
                 dtype=ttnn.bfloat16,
-                layout=ttnn.ROW_MAJOR_LAYOUT,
+                layout=ttnn.TILE_LAYOUT,
                 device=self.mesh_device,
                 memory_config=ttnn.DRAM_MEMORY_CONFIG,
                 mesh_mapper=ttnn.ReplicateTensorToMesh(self.mesh_device),
             )
->>>>>>> 34c81db0
 
             attention_mask = (
                 torch.full(size=(1, 1, sequence_length, start_pos + sequence_length), fill_value=True, dtype=torch.bool)
@@ -267,7 +247,7 @@
         with Profiler().trace_with_timer("LMhead", level=3, args={"class": "Qwen3MoeModel"}):
             logits_tt = ttnn.linear(hidden_states_tt, self.lm_head_weight_tt, dtype=ttnn.bfloat16)
 
-        with Profiler().trace_with_timer("output-transfer", level=3,args={"class": "Qwen3MoeModel"}):
+        with Profiler().trace_with_timer("output-transfer", level=3, args={"class": "Qwen3MoeModel"}):
             logits_tt_cpu = ttnn.to_torch(
                 logits_tt, dtype=self.config.dtype, mesh_composer=ttnn.ConcatMeshToTensor(self.mesh_device, dim=2)
             )
