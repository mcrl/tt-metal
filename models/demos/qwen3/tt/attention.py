from models.demos.qwen3.utils.profiler import profile_trace, Profiler
from models.tt_transformers.tt.common import get_rot_transformation_mat
import torch
from torch import nn
from typing import Tuple
from pathlib import Path

import ttnn

from models.demos.qwen3.common.configuration_qwen3_moe import Qwen3MoeConfig, InferenceMode
from models.demos.qwen3.tt.sdpa import sdpa_forward as tt_sdpa_forward
from models.demos.qwen3.tt.rope import apply_rotary_emb_v2
from models.demos.qwen3.tt.rms_norm import Qwen3MoeRMSNorm


class Qwen3MoeAttention(nn.Module):
    @profile_trace("create-layer", level=3, args={"class": "Qwen3MoeAttention"})
    def __init__(self, config: Qwen3MoeConfig, layer_idx: int, mesh_device: ttnn.Device):
        super().__init__()
        self.config = config
        self.layer_idx = layer_idx
        self.mesh_device = mesh_device
        self.is_tt_setup = False
        self.head_dim = config.head_dim
        self.num_attention_heads = config.num_attention_heads
        self.num_key_value_heads = config.num_key_value_heads
        self.num_key_value_groups = config.num_attention_heads // config.num_key_value_heads
        self.scaling = pow(self.head_dim, -0.5)
        self.attention_dropout = config.attention_dropout

        self.q_proj = nn.Linear(config.hidden_size, config.num_attention_heads * self.head_dim, bias=False)
        self.k_proj = nn.Linear(config.hidden_size, config.num_key_value_heads * self.head_dim, bias=False)
        self.v_proj = nn.Linear(config.hidden_size, config.num_key_value_heads * self.head_dim, bias=False)
        self.o_proj = nn.Linear(config.num_attention_heads * self.head_dim, config.hidden_size, bias=False)

        self.q_norm = Qwen3MoeRMSNorm(self.head_dim, eps=config.rms_norm_eps, mesh_device=mesh_device)
        self.k_norm = Qwen3MoeRMSNorm(self.head_dim, eps=config.rms_norm_eps, mesh_device=mesh_device)

        self.sliding_window = None

        self.KV_REPEAT_COEF = 2
        self.kv_heads_per_device = self.num_key_value_heads * self.KV_REPEAT_COEF // self.mesh_device.shape[1]

        self.cache_shape = (
            config.max_batch_size,
            self.num_key_value_heads * self.KV_REPEAT_COEF // self.mesh_device.shape[1],
            config.max_seq_len,
            self.head_dim,
        )

        assert config._attn_implementation == "sdpa"
        assert config.num_attention_heads % config.num_key_value_heads == 0
        assert config.sliding_window is None

    @profile_trace("setup-tt", level=3, args={"class": "Qwen3MoeAttention"})
    def setup_tt(self):
        if self.is_tt_setup:
            return

        self.q_proj_weight = ttnn.as_tensor(
            self.q_proj.weight.transpose(0, 1),
            device=self.mesh_device,
            mesh_mapper=ttnn.ShardTensorToMesh(self.mesh_device, dim=1),
            dtype=ttnn.bfloat16,
            memory_config=ttnn.DRAM_MEMORY_CONFIG,
            layout=ttnn.TILE_LAYOUT,
            cache_file_name=Path.home() / ".cache/weights" / f"decoder_{self.layer_idx}_q_proj",
        )

        def reshape_weight(x, head_dim, repeats):
            x = x.transpose(0, 1)
            hidden_size, _ = x.shape
            x = x.view(hidden_size, -1, head_dim)
            x = x.repeat_interleave(repeats=repeats, dim=1)
            x = x.view(hidden_size, -1)
            return x.contiguous()

        self.cache_k = ttnn.zeros(
            self.cache_shape,
            device=self.mesh_device,
            dtype=ttnn.bfloat16,
            memory_config=ttnn.DRAM_MEMORY_CONFIG,
            layout=ttnn.TILE_LAYOUT,
        )
        self.cache_v = ttnn.zeros(
            self.cache_shape,
            device=self.mesh_device,
            dtype=ttnn.bfloat16,
            memory_config=ttnn.DRAM_MEMORY_CONFIG,
            layout=ttnn.TILE_LAYOUT,
        )

        self.k_proj_weight = ttnn.as_tensor(
            reshape_weight(self.k_proj.weight, head_dim=self.head_dim, repeats=self.KV_REPEAT_COEF),
            device=self.mesh_device,
            mesh_mapper=ttnn.ShardTensorToMesh(self.mesh_device, dim=1),
            dtype=ttnn.bfloat16,
            memory_config=ttnn.DRAM_MEMORY_CONFIG,
            layout=ttnn.TILE_LAYOUT,
            cache_file_name=Path.home() / ".cache/weights" / f"decoder_{self.layer_idx}_k_proj",
        )
        self.v_proj_weight = ttnn.as_tensor(
            reshape_weight(self.v_proj.weight, head_dim=self.head_dim, repeats=self.KV_REPEAT_COEF),
            device=self.mesh_device,
            mesh_mapper=ttnn.ShardTensorToMesh(self.mesh_device, dim=1),
            dtype=ttnn.bfloat16,
            memory_config=ttnn.DRAM_MEMORY_CONFIG,
            layout=ttnn.TILE_LAYOUT,
            cache_file_name=Path.home() / ".cache/weights" / f"decoder_{self.layer_idx}_v_proj",
        )

        self.q_norm.setup_tt()
        self.k_norm.setup_tt()

        self.o_proj_weight = ttnn.as_tensor(
            self.o_proj.weight,
            device=self.mesh_device,
            mesh_mapper=ttnn.ShardTensorToMesh(self.mesh_device, dim=1),
            dtype=ttnn.bfloat16,
            memory_config=ttnn.DRAM_MEMORY_CONFIG,
            layout=ttnn.TILE_LAYOUT,
            cache_file_name=Path.home() / ".cache/weights" / f"decoder_{self.layer_idx}_o_proj",
        )
        self.trans_mat = ttnn.as_tensor(
            get_rot_transformation_mat(dhead=ttnn.TILE_SIZE),
            device=self.mesh_device,
            mesh_mapper=ttnn.ReplicateTensorToMesh(self.mesh_device),
            dtype=ttnn.bfloat16,
            memory_config=ttnn.DRAM_MEMORY_CONFIG,
            layout=ttnn.TILE_LAYOUT,
            cache_file_name=Path.home() / ".cache/weights" / f"decoder_{self.layer_idx}_rot_trans_mat",
        )
        self.is_tt_setup = True

    @profile_trace("Qwen3MoeAttention", level=3)
    def forward(
        self,
        hidden_states: torch.Tensor,
        start_pos: int,
        position_embeddings: Tuple[ttnn.Tensor, ttnn.Tensor],
        attention_mask: ttnn.Tensor,
        mode: InferenceMode = InferenceMode.PREFILL,
    ) -> torch.Tensor:
        batch_size, sequence_length, hidden_size = hidden_states.shape
        hidden_shape = (batch_size, sequence_length, -1, self.head_dim)

        with Profiler().trace_with_timer("qkv-proj-linear", level=4):
            query_states = ttnn.linear(
                hidden_states, self.q_proj_weight, dtype=ttnn.bfloat16, memory_config=ttnn.L1_MEMORY_CONFIG
            )
            key_states = ttnn.linear(
                hidden_states, self.k_proj_weight, dtype=ttnn.bfloat16, memory_config=ttnn.L1_MEMORY_CONFIG
            )
            value_states = ttnn.linear(
                hidden_states, self.v_proj_weight, dtype=ttnn.bfloat16, memory_config=ttnn.L1_MEMORY_CONFIG
            )

        with Profiler().trace_with_timer("qkv-proj-reshape", level=4):
            key_states = ttnn.reshape(key_states, hidden_shape, memory_config=ttnn.L1_MEMORY_CONFIG)
            query_states = ttnn.reshape(query_states, hidden_shape, memory_config=ttnn.L1_MEMORY_CONFIG)
            value_states = ttnn.reshape(value_states, hidden_shape, memory_config=ttnn.L1_MEMORY_CONFIG)

        with Profiler().trace_with_timer("rmsnorm", level=4):
            query_states = self.q_norm(query_states)
            key_states = self.k_norm(key_states)

        with Profiler().trace_with_timer("rope", level=4):
            query_states, key_states = apply_rotary_emb_v2(
                query_states, key_states, position_embeddings, self.trans_mat
            )

        with Profiler().trace_with_timer("permute", level=4):
            value_states = ttnn.permute(value_states, dims=(0, 2, 1, 3), memory_config=ttnn.L1_MEMORY_CONFIG)

        # Q, K, V: [B n S H]

        with Profiler().trace_with_timer("kv-cache-store", level=4):
            if mode == InferenceMode.PREFILL:
                for b in range(batch_size):
                    ttnn.kv_cache.fill_cache_for_user_(self.cache_k, key_states[b : b + 1], b)
                    ttnn.kv_cache.fill_cache_for_user_(self.cache_v, value_states[b : b + 1], b)
            elif mode == InferenceMode.DECODE:
                key_states = ttnn.permute(key_states, dims=(2, 1, 0, 3), memory_config=ttnn.L1_MEMORY_CONFIG)
                value_states = ttnn.permute(value_states, dims=(2, 1, 0, 3), memory_config=ttnn.L1_MEMORY_CONFIG)
                ttnn.kv_cache.update_cache_for_token_(self.cache_k, key_states, update_index=start_pos, batch_offset=0)
                ttnn.kv_cache.update_cache_for_token_(
                    self.cache_v, value_states, update_index=start_pos, batch_offset=0
                )

<<<<<<< HEAD
        with Profiler().trace_with_timer("kv-cache-load", level=4):
            start_index = (0, 0, 0, 0)
            end_index = (batch_size, self.kv_heads_per_device, start_pos + sequence_length, self.head_dim)

            ttnn.deallocate(key_states)
            ttnn.deallocate(value_states)
            key_states = ttnn.slice(
                self.cache_k, slice_start=start_index, slice_end=end_index, memory_config=ttnn.L1_MEMORY_CONFIG
            )
            value_states = ttnn.slice(
                self.cache_v, slice_start=start_index, slice_end=end_index, memory_config=ttnn.L1_MEMORY_CONFIG
            )
=======
        with Profiler().trace_with_timer("kv-cache-load", level=3):
            key_states_tt = self.cache_k_tt[:batch_size, :, : start_pos + sequence_length, :]
            value_states_tt = self.cache_v_tt[:batch_size, :, : start_pos + sequence_length, :]

        tt_out = tt_sdpa_forward(
            query_states_tt,
            key_states_tt,
            value_states_tt,
            attention_mask=attention_mask if mode == InferenceMode.DECODE else None,
            dropout=0.0,
            scaling=self.scaling,
            mode=mode,
        )
>>>>>>> df8e1118

        attn_out = tt_sdpa_forward(
            query_states,
            key_states,
            value_states,
            attention_mask=attention_mask if mode == InferenceMode.DECODE else None,
            dropout=0.0,
            scaling=self.scaling,
            mode=mode,
        )

        with Profiler().trace_with_timer("reshape", level=4):
            # [B, n, S, h] -> [B, S, n * h]
            attn_out = ttnn.transformer.concatenate_heads(attn_out, memory_config=ttnn.L1_MEMORY_CONFIG)

        with Profiler().trace_with_timer("output-proj", level=4):
            linear_output = ttnn.linear(
                attn_out,
                self.o_proj_weight,
                transpose_a=False,
                transpose_b=True,
                dtype=ttnn.bfloat16,
                memory_config=ttnn.DRAM_MEMORY_CONFIG,
            )

        with Profiler().trace_with_timer("all-reduce", level=4):
            B, S, H = linear_output.shape
            linear_output = ttnn.reshape(
                linear_output, shape=(1, 1, B * S * H // 256, 256), memory_config=ttnn.DRAM_MEMORY_CONFIG
            )
            linear_output = ttnn.experimental.all_reduce(
                linear_output,
                math_op=ttnn.ReduceType.Sum,
                memory_config=ttnn.L1_MEMORY_CONFIG,
                topology=ttnn.Topology.Ring,
            )
            ttnn.synchronize_device(self.mesh_device)
            linear_output = ttnn.reshape(linear_output, shape=(B, S, H), memory_config=ttnn.L1_MEMORY_CONFIG)

        with Profiler().trace_with_timer("reshape", level=4):
            output = ttnn.reshape(
                linear_output,
                (batch_size, sequence_length, hidden_size),
                memory_config=ttnn.L1_MEMORY_CONFIG,
            )

<<<<<<< HEAD
=======
        with Profiler().trace_with_timer("reshape", level=3):
            output = ttnn.reshape(linear_output_ttnn_gathered, (batch_size, sequence_length, hidden_size))
>>>>>>> df8e1118
        return output


__all__ = ["Qwen3MoeAttention"]<|MERGE_RESOLUTION|>--- conflicted
+++ resolved
@@ -187,7 +187,6 @@
                     self.cache_v, value_states, update_index=start_pos, batch_offset=0
                 )
 
-<<<<<<< HEAD
         with Profiler().trace_with_timer("kv-cache-load", level=4):
             start_index = (0, 0, 0, 0)
             end_index = (batch_size, self.kv_heads_per_device, start_pos + sequence_length, self.head_dim)
@@ -200,21 +199,6 @@
             value_states = ttnn.slice(
                 self.cache_v, slice_start=start_index, slice_end=end_index, memory_config=ttnn.L1_MEMORY_CONFIG
             )
-=======
-        with Profiler().trace_with_timer("kv-cache-load", level=3):
-            key_states_tt = self.cache_k_tt[:batch_size, :, : start_pos + sequence_length, :]
-            value_states_tt = self.cache_v_tt[:batch_size, :, : start_pos + sequence_length, :]
-
-        tt_out = tt_sdpa_forward(
-            query_states_tt,
-            key_states_tt,
-            value_states_tt,
-            attention_mask=attention_mask if mode == InferenceMode.DECODE else None,
-            dropout=0.0,
-            scaling=self.scaling,
-            mode=mode,
-        )
->>>>>>> df8e1118
 
         attn_out = tt_sdpa_forward(
             query_states,
@@ -261,11 +245,9 @@
                 memory_config=ttnn.L1_MEMORY_CONFIG,
             )
 
-<<<<<<< HEAD
-=======
         with Profiler().trace_with_timer("reshape", level=3):
             output = ttnn.reshape(linear_output_ttnn_gathered, (batch_size, sequence_length, hidden_size))
->>>>>>> df8e1118
+
         return output
 
 
