--- conflicted
+++ resolved
@@ -253,13 +253,10 @@
                 mesh_device=self.mesh_device,
             )
             ttnn.synchronize_device(self.mesh_device)
-
-<<<<<<< HEAD
-        output = ttnn.reshape(linear_output_ttnn_gathered, (batch_size, sequence_length, hidden_size), memory_config=ttnn.L1_MEMORY_CONFIG)
-=======
+        
         with Profiler().trace_with_timer("reshape", level=3):
-            output = ttnn.reshape(linear_output_ttnn_gathered, (batch_size, sequence_length, hidden_size))
->>>>>>> 9c2be098
+            output = ttnn.reshape(linear_output_ttnn_gathered, (batch_size, sequence_length, hidden_size), memory_config=ttnn.L1_MEMORY_CONFIG)
+        
         return output
 
 
