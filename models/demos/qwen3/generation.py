--- conflicted
+++ resolved
@@ -132,11 +132,7 @@
         self.config = Qwen3MoeConfig.from_dict(data)
 
         # FIXME: ad-hoc for reducing KV cache memory
-<<<<<<< HEAD
         self.config.max_batch_size = 64
-=======
-        self.config.max_batch_size = 32
->>>>>>> 9c2be098
         self.config.max_seq_len = 512
 
         with Profiler().trace_with_timer("Create-Model", level=4):
