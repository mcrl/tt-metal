--- conflicted
+++ resolved
@@ -33,25 +33,9 @@
     device_ids = ttnn.get_device_ids()
     request.node.pci_ids = [ttnn.GetPCIeDeviceID(i) for i in device_ids]
 
-<<<<<<< HEAD
     # Use centralized create_mesh_device function
     mesh_device = create_mesh_device(device_params)
-=======
-    if len(device_ids) == 32:  # If running on Galaxy system
-        default_mesh_shape = ttnn.MeshShape(4, 8)
-    else:
-        default_mesh_shape = ttnn.MeshShape(4, 2)
-
-    updated_device_params = get_updated_device_params(device_params)
-
-    fabric_config = updated_device_params.pop("fabric_config", None)
-    if fabric_config:
-        ttnn.set_fabric_config(fabric_config)
-
-    updated_device_params.setdefault("mesh_shape", default_mesh_shape)
-    mesh_device = ttnn.open_mesh_device(**updated_device_params)
-    submeshes = mesh_device.create_submeshes(ttnn.MeshShape(2, 8))
->>>>>>> 2f850bdf
+    # submeshes = mesh_device.create_submeshes(ttnn.MeshShape(2, 8))
 
     logger.debug(f"multidevice with {mesh_device.get_num_devices()} devices is created with shape {mesh_device.shape}")
     yield mesh_device
