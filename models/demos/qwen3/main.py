--- conflicted
+++ resolved
@@ -68,12 +68,6 @@
 
 
 def main(
-<<<<<<< HEAD
-=======
-    ckpt_dir: str = "/mnt/nvme0/models/qwen3-235b",
-    tokenizer_path: str = "/mnt/nvme0/models/qwen3-235b/tokenizer.json",
-    config_path: Optional[str] = "/mnt/nvme0/models/qwen3-235b/config.json",
->>>>>>> 2f850bdf
     batch_size: int = 128,
     prompt_len: int = 32,
     gen_tokens: int = 32,
