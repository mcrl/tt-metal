--- conflicted
+++ resolved
@@ -55,17 +55,11 @@
     tokenizer_path: str = "/shared/models/Qwen3-30B-A3B/tokenizer.json",
     config_path: Optional[str] = "/shared/models/Qwen3-30B-A3B/config.json",
 ):
-<<<<<<< HEAD
-    batch_size = 64
-    prompt_len = 16
-    gen_tokens = 16
-=======
     init_trace_file()
-    
-    batch_size = 32
+
+    batch_size = 4
     prompt_len = 64
     gen_tokens = 64
->>>>>>> 9c2be098
     prompt_and_responses_tt, iter_times_tt = perftest_tt(
         batch_size, prompt_len, gen_tokens, ckpt_dir, tokenizer_path, config_path
     )
