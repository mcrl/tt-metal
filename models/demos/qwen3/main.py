import fire
from typing import Optional, Dict
import os
from models.demos.qwen3.generation import Qwen3MoETT, Qwen3MoEReference
import ttnn
from loguru import logger
import tt_lock
from test_dataset.dataset_loader import load_prompts
from models.demos.qwen3.utils.timer import set_and_get_device_cache
<<<<<<< HEAD
from models.demos.qwen3.utils.profiler import profile_trace
from models.demos.qwen3.utils.timer import print_timer_all
=======
from models.demos.qwen3.utils.profiler import init_trace_file
>>>>>>> 9c2be098
from models.demos.qwen3.utils.device import create_mesh_device


def perftest_tt(
    batch_size: int,
    prompt_len: int,
    gen_tokens: int,
    ckpt_dir: str = "/shared/models/Qwen3-30B-A3B/",
    tokenizer_path: str = "/shared/models/Qwen3-30B-A3B/tokenizer.json",
    config_path: str = "/shared/models/Qwen3-30B-A3B/config.json",
):
    mesh_device = create_mesh_device()
    set_and_get_device_cache(mesh_device)

    qwen3_moe = Qwen3MoETT(
        mesh_device=mesh_device, ckpt_dir=ckpt_dir, tokenizer_path=tokenizer_path, config_path=config_path
    )

    prompts = load_prompts(batch_size, prompt_len)
    prompt_and_responses, iter_times = qwen3_moe.generate(prompts, max_gen_len=gen_tokens, temperature=0.7, top_p=0.8)

    return prompt_and_responses, iter_times


def perftest_reference(
    batch_size: int,
    prompt_len: int,
    gen_tokens: int,
    ckpt_dir: str = "/shared/models/Qwen3-30B-A3B/",
    tokenizer_path: str = "/shared/models/Qwen3-30B-A3B/tokenizer.json",
    config_path: str = "/shared/models/Qwen3-30B-A3B/config.json",
):
    qwen3_moe_reference = Qwen3MoEReference(ckpt_dir=ckpt_dir, tokenizer_path=tokenizer_path, config_path=config_path)

    prompts = load_prompts(batch_size, prompt_len)
    prompt_and_responses, iter_times = qwen3_moe_reference.generate(
        prompts, max_gen_len=gen_tokens, temperature=0.7, top_p=0.8
    )

    return prompt_and_responses, iter_times


def main(
    ckpt_dir: str = "/shared/models/Qwen3-30B-A3B/",
    tokenizer_path: str = "/shared/models/Qwen3-30B-A3B/tokenizer.json",
    config_path: Optional[str] = "/shared/models/Qwen3-30B-A3B/config.json",
):
<<<<<<< HEAD
    batch_size = 64
    prompt_len = 16
    gen_tokens = 16
=======
    init_trace_file()
    
    batch_size = 32
    prompt_len = 64
    gen_tokens = 64
>>>>>>> 9c2be098
    prompt_and_responses_tt, iter_times_tt = perftest_tt(
        batch_size, prompt_len, gen_tokens, ckpt_dir, tokenizer_path, config_path
    )
    # prompt_and_responses_reference, iter_times_reference = perftest_reference(batch_size, prompt_len, gen_tokens, ckpt_dir, tokenizer_path, config_path)
    print(f"TT Time: {sum(iter_times_tt)}")
    # print(f"Reference Time: {sum(iter_times_reference)}")

    print(f"TT Results:")
    for i in range(batch_size):
        print("\033[31m" + prompt_and_responses_tt[i][0] + "\033[0m" + prompt_and_responses_tt[i][1] + "\n")
    # print(f"Reference Results:")
    # for i in range(batch_size):
    #     print("\033[31m" + prompt_and_responses_reference[i][0] + "\033[0m" + prompt_and_responses_reference[i][1] + "\n")

    print_timer_all()


if __name__ == "__main__":
    fire.Fire(main)<|MERGE_RESOLUTION|>--- conflicted
+++ resolved
@@ -7,12 +7,8 @@
 import tt_lock
 from test_dataset.dataset_loader import load_prompts
 from models.demos.qwen3.utils.timer import set_and_get_device_cache
-<<<<<<< HEAD
 from models.demos.qwen3.utils.profiler import profile_trace
 from models.demos.qwen3.utils.timer import print_timer_all
-=======
-from models.demos.qwen3.utils.profiler import init_trace_file
->>>>>>> 9c2be098
 from models.demos.qwen3.utils.device import create_mesh_device
 
 
@@ -60,17 +56,10 @@
     tokenizer_path: str = "/shared/models/Qwen3-30B-A3B/tokenizer.json",
     config_path: Optional[str] = "/shared/models/Qwen3-30B-A3B/config.json",
 ):
-<<<<<<< HEAD
     batch_size = 64
     prompt_len = 16
     gen_tokens = 16
-=======
-    init_trace_file()
     
-    batch_size = 32
-    prompt_len = 64
-    gen_tokens = 64
->>>>>>> 9c2be098
     prompt_and_responses_tt, iter_times_tt = perftest_tt(
         batch_size, prompt_len, gen_tokens, ckpt_dir, tokenizer_path, config_path
     )
