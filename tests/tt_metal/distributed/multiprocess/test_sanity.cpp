--- conflicted
+++ resolved
@@ -71,15 +71,6 @@
         EXPECT_EQ(local_rank_binding, MeshHostRankId(1));
     }
 
-<<<<<<< HEAD
-TEST(BigMeshDualRankTest2x4, SystemMeshValidation) {
-    EXPECT_NO_THROW({
-        const auto& system_mesh = SystemMesh::instance();
-        EXPECT_EQ(system_mesh.shape(), MeshShape(2, 4));
-        EXPECT_EQ(system_mesh.local_shape(), MeshShape(2, 2));
-    });
-}
-=======
     const auto local_mesh_ids = control_plane.get_local_mesh_id_bindings();
     ASSERT_THAT(local_mesh_ids, ElementsAre(MeshId(0)));
 
@@ -102,7 +93,6 @@
 
     EXPECT_THAT(translated_ranks, ElementsAre(0, 1));
     EXPECT_NE(MetalContext::instance().global_distributed_context().id(), mesh_subcontext->id());
->>>>>>> e6c31627
 
     const auto local_subcontext = control_plane.get_host_local_context();
     ASSERT_NE(local_subcontext, nullptr);
